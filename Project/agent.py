import numpy as np
from mesa import Agent
import random

class Organism(Agent):
    """
    General class for all organisms in the model.
    """
    
    def __init__(self, unique_id, model, pos, disp):
        super().__init__(unique_id, model)
        
        self.pos = pos
<<<<<<< HEAD
        self.disp = disp
=======
        self.model.grid.place_agent(self, pos)
>>>>>>> d8e94a09


class Tree(Organism):
    """
    A tree agent.
    TODO
    - leaffall constant?
    - embed shed_leaves from agent.py + update to not scan entire lattice
    - add/define tree growth + consume fertility (from entire Moore neighborhood (+?))
    - define harvesting in die function
    - different initialization volumes
    
    NOTES:
    code for calculating decay:
        subs_site = self.model.grid.properties['substrate'].data[x, y]
        fert_site = self.model.grid.properties['soil_fertility'].data[x, y]
        decay = subs_site / (subs_site + fert_site) if subs_site !=0 else 1
    """

    def __init__(self, unique_id, model, pos, init_volume=1, base_growth_rate=1):
        super().__init__(unique_id, model, pos)

        self.agent_type = 'Tree'

        self.volume = init_volume
        self.dispersal_coeff = 4
        self.infected = False
        self.base_growth_rate = base_growth_rate


        self.harvest_params = [20,0.5,0.6]


    def grow(self):
        """
        Grow the tree.
        TODO:
        - find correct way to represent root system / inlcusion of neighbour fertility
        """

        # Get fertility of current cell and its neighbours
        fertility_center = self.model.grid.properties['soil_fertility'].data[self.pos[0], self.pos[1]]
        neighbourhood = [(-1, -1), (-1, 0), (-1, 1), (0, -1), (0, 1), (1, -1), (1, 0), (1, 1)]
        fertility_nbrs = [self.model.grid.properties['soil_fertility'].data[x, y] for x, y in neighbourhood]
        fertility = 0.5 * fertility_center + 0.5 * np.mean(fertility_nbrs)

        # Get neighbours occupied by trees
        nbr_agents = self.model.grid.get_neighbors(tuple(self.pos), moore=True, include_center=False)
        nbrs_with_trees = [1 for agent in nbr_agents if isinstance(agent, Tree)]
        nbrs_with_trees = sum(nbrs_with_trees)

        # Get total volume of neighbour trees
        volume_nbrs = [agent.volume for agent in nbr_agents if isinstance(agent, Tree)]
        volume_nbrs = sum(volume_nbrs)

        # Growth term (can inclue)
        volume_add = self.base_growth_rate / self.volume + self.volume * fertility + self.volume / (volume_nbrs + 1e-6)

        self.volume += volume_add

    
    def shed_leaves(self):
        """
        Shed leaves.
        """
        # Scan all substrate on lattice
        for x in range(self.model.width):
            for y in range(self.model.height):
                if self.model.grid.properties['substrate'].data[x, y] > 0:
                    
                    dist = np.sqrt((x - self.pos[0])**2 + (y - self.pos[1])**2)

                    # Inoculate substrate
                    if np.random.random() < np.exp(-dist/self.dispersal_coeff):
                        self.model.new_agent(Fungus, (x, y))
    
    def harvest(self):
        """
        How a tree 'harvests itself':
        
            If the volume is above a threshold and if x percent of the surrounding 8 trees are still present
            -> can be harvested with probability p
        """
        harvest_vol_threshold, harvest_percent_threshold, harvest_probability = self.harvest_params

        # Check volume threshold
        if self.volume > harvest_vol_threshold:
            # Check percentage of surrounding trees threshold
            neighbouring_agents = self.model.grid.get_neighbors(tuple(self.pos), moore=True, include_center=False)
            count_trees = sum(1 for agent in neighbouring_agents if isinstance(agent, Tree))
            if count_trees / 8 > harvest_percent_threshold:
                # Include a random probability
                if random.random() < harvest_probability:
                    self.model.grid.remove_agent(self)  # Remove the tree
                    return True
        return False  # Tree is not harvested


    

    
    def step(self):
        """
        Tree development step.
        """
        self.grow()

        if self.infected:
            self.shed_leaves()
        
        self.harvest()



class Fungus(Organism):
    """
    A fungus agent.
    """
    
    def __init__(self, unique_id, model, pos, disp, init_energy=1):
        super().__init__(unique_id, model, pos, disp)

        self.agent_type = 'Fungus'
        self.energy = init_energy
    

    def consume(self):
        """
        Consume substrate.
        """
        x, y = self.pos
        substrate = self.model.grid.properties['substrate'].data[x, y]
        fertility = self.model.grid.properties['soil_fertility'].data[x, y]
        
        # eat wood + deposit fertility
        if substrate > 0:
            self.model.grid.properties['substrate'].set_cell((x, y), substrate - 1)
            self.model.grid.properties['soil_fertility'].set_cell((x,y), fertility + 1)
            self.energy += 1
        # consume reserve if no wood
        else:
            self.energy -= 1
        
    
    def infect_wood(self, cell):
        '''
        Try to infect woody debris.
        '''
        x,y = cell
        dist = np.sqrt((x - self.pos[0])**2 + (y - self.pos[1])**2)
                
        # count fungi in cell to scale probability with space competition
        contents = self.model.grid.get_cell_list_contents(cell)
        fun_count = len([agent for agent in contents if type(agent)==Fungus])
        
        # inoculation probability
        prob = 1/(fun_count+1) * np.exp(-dist/self.disp)
        
        # probabilistic infection
        if np.random.random() < prob: 
            self.model.new_agent(Fungus, (x, y))
        
        
    def infect_tree(self,tree):
        '''
        Try to infect tree.
        '''
        x,y = tree.pos
        dist = np.sqrt((x - self.pos[0])**2 + (y - self.pos[1])**2)
        prob = np.exp(-dist/self.disp)

        # probabilistic infection
        if np.random.random() < prob:
            tree.infected = True

    def sporulate(self):
        """
        Reproduce if enough energy.
        """
        self.energy -= 4

        # substrate infection      
        substrate_layer = self.model.grid.properties['substrate']

        # select cells that have substrate
        def has_substrate(cell_value):
            return cell_value > 0
        
        woody_cells = substrate_layer.select_cells(has_substrate)
        for cell in woody_cells:
            # only infect at different location
            if cell != self.pos:
                self.infect_wood(cell)
        
        # tree infection
        trees = self.model.getall(Tree)
        for tree in trees:
            if not tree.infected:
                self.infect_tree(tree)
                

    def die(self):
        """
        Die if no energy or killed through environment
        """
        self.model.remove_agent(self)
    

    def step(self):
        """
        Fungus self-development step.
        """
        self.consume()
        
        if self.energy > 4:
            self.sporulate()
        elif self.energy < 1:
            self.die()
            <|MERGE_RESOLUTION|>--- conflicted
+++ resolved
@@ -11,11 +11,8 @@
         super().__init__(unique_id, model)
         
         self.pos = pos
-<<<<<<< HEAD
         self.disp = disp
-=======
         self.model.grid.place_agent(self, pos)
->>>>>>> d8e94a09
 
 
 class Tree(Organism):
