import numpy as np
from mesa import Agent
import random


class Organism(Agent):
    """
    General class for all organisms in the model.
    """

    def __init__(self, unique_id, model, pos, disp):
        super().__init__(unique_id, model)

        self.disp = disp
        self.model.grid.place_agent(self, pos)
        self.pos = pos


class Tree(Organism):
    """
    A tree agent.
    """

<<<<<<< HEAD
    def __init__(self, unique_id, model, pos, disp, init_volume=1, leaffall=4, base_growth_rate=1):
=======
    def __init__(self, unique_id, model, pos, disp, init_volume=1, base_growth_rate=1.05):
>>>>>>> 283bd44b
        super().__init__(unique_id, model, pos, disp)

        self.agent_type = 'Tree'
        self.model = model
        self.volume = init_volume
        self.dispersal_coeff = 4
        self.infected = False
        self.v_max = 100
        self.base_growth_rate = base_growth_rate # Must be at least 1.05 to avoid negative r_effective
        self.leaffall = 4

    def grow(self):
        """
        Grow the tree.
        """

        v_current = self.volume
        r = self.model.calc_r(self.pos, self.base_growth_rate, self.v_max, True, self.volume)
        v_update = v_current * np.exp(r * np.log(self.v_max/self.volume))

        self.volume = v_update

        if r < 0:
            print(f"Warning! Negative growth rate! r={r}")

    def shed_leaves(self):
        """
        Shed leaves.
        TODO
        - don't scan entire lattice
        """
        # Scan all substrate on lattice
        for x in range(self.model.width):
            for y in range(self.model.height):
                if self.model.grid.properties['substrate'].data[x, y] > 0:

                    dist = np.sqrt((x - self.pos[0]) ** 2 + (y - self.pos[1]) ** 2)

                    # Inoculate substrate
                    if np.random.random() < np.exp(-dist / self.dispersal_coeff):
                        self.model.new_agent(Fungus, (x, y))

    def harvest(self):
        """
        A tree 'harvests itself' if:
        If the volume is above a threshold and if x percent of the surrounding 8 trees are still present
            -> can be harvested with probability p
            
        TODO
        - finish up + remove returns
        """
        harvest_vol_threshold, harvest_percent_threshold, harvest_probability = self.model.harvest_params

        # Check volume threshold
        if self.volume > harvest_vol_threshold:

            # Check percentage of surrounding trees threshold
            neighbouring_agents = self.model.grid.get_neighbors(tuple(self.pos), moore=True, include_center=False)
            count_trees = len([agent for agent in neighbouring_agents if agent.agent_type == "Tree"])

            if count_trees / 8 > harvest_percent_threshold:
                # Include a random probability
                if random.random() < harvest_probability:
                    self.model.harvest_volume += self.volume
                    self.model.remove_agent(self)  # Remove the tree
                    return True
        return False  # Tree is not harvested

    def step(self):
        """
        Tree development step.
        """
        self.grow()

        if self.infected and self.model.schedule.time % self.leaffall == 0:
            self.shed_leaves()

        self.harvest()


class Fungus(Organism):
    """
    A fungus agent.
    """

    def __init__(self, unique_id, model, pos, disp, init_energy=1):
        super().__init__(unique_id, model, pos, disp)

        self.agent_type = 'Fungus'
        self.energy = init_energy

    def consume(self):
        """
        Consume substrate.
        """
        x, y = self.pos
        substrate = self.model.grid.properties['substrate'].data[x, y]
        fertility = self.model.grid.properties['soil_fertility'].data[x, y]

        # eat wood + deposit fertility
        if substrate > 0:
            # self.model.grid.properties['substrate'].set_cell((x, y), max(0, substrate - 1))
            self.model.grid.properties['substrate'].set_cell((x, y), substrate - 1)
            self.model.grid.properties['soil_fertility'].set_cell((x, y), fertility + 1)
            self.energy += 1
        # consume reserve if no wood
        else:
            self.energy -= 1

    def infect_wood(self, cell):
        '''
        Try to infect woody debris.
        '''
        x, y = cell
        dist = np.sqrt((x - self.pos[0]) ** 2 + (y - self.pos[1]) ** 2)

        # count fungi in cell to scale probability with space competition
        contents = self.model.grid.get_cell_list_contents(cell)
        fun_count = len([agent for agent in contents if type(agent) == Fungus])

        # inoculation probability
        prob = 1 / (fun_count + 1) * np.exp(-dist / self.disp)

        # probabilistic infection
        if np.random.random() < prob:
            # self.model.new_agent(Fungus, (x, y))
            self.model.new_agent(Fungus, (x, y))

    def infect_tree(self, tree):
        '''
        Try to infect tree.
        '''
        x, y = tree.pos
        dist = np.sqrt((x - self.pos[0]) ** 2 + (y - self.pos[1]) ** 2)
        prob = np.exp(-dist / self.disp)

        # print(prob)

        # probabilistic infection
        if np.random.random() < prob:
            # print("Tree infected!")
            tree.infected = True

    def sporulate(self):
        """
        Reproduce if enough energy.
        """
        self.energy -= 4

        # substrate infection
        substrate_layer = self.model.grid.properties['substrate']

        # select cells that have substrate
        def has_substrate(cell_value):
            return cell_value > 0

        woody_cells = substrate_layer.select_cells(has_substrate)
        for cell in woody_cells:
            # only infect at different location
            if cell[0] != self.pos[0] and cell[1] != self.pos[1]:
                self.infect_wood(cell)

        # tree infection
        trees = self.model.getall("Tree")
        # print(trees)
        for tree in trees:
            if not tree.infected:
                self.infect_tree(tree)

    def die(self):
        """
        Die if no energy or killed through environment
        """
        self.model.remove_agent(self)

    def step(self):
        """
        Fungus self-development step.
        """
        self.consume()

        if self.energy > 4:
            self.sporulate()
        elif self.energy < 1:
            self.die()<|MERGE_RESOLUTION|>--- conflicted
+++ resolved
@@ -21,11 +21,7 @@
     A tree agent.
     """
 
-<<<<<<< HEAD
-    def __init__(self, unique_id, model, pos, disp, init_volume=1, leaffall=4, base_growth_rate=1):
-=======
     def __init__(self, unique_id, model, pos, disp, init_volume=1, base_growth_rate=1.05):
->>>>>>> 283bd44b
         super().__init__(unique_id, model, pos, disp)
 
         self.agent_type = 'Tree'
