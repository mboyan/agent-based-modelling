import numpy as np
from mesa import Agent
import random


class Organism(Agent):
    """
    General class for shared attributes in all organisms of the model.
    """

    def __init__(self, unique_id, model, pos, disp):
        super().__init__(unique_id, model)

        self.disp = disp
        self.pos = pos
        self.model.grid.place_agent(self, pos)


class Tree(Organism):
    """
    Tree agent:
    A tree can become infected with viaphytic fungus and spread infection through leaf drop.
    Each timestep, the tree grows and is possibly harvested.
    """

    def __init__(self, unique_id, model, pos, disp, init_volume=1):
        super().__init__(unique_id, model, pos, disp)

        self.agent_type = 'Tree'
        self.volume = init_volume
        self.dispersal_coeff = 4
        self.infected = False
        self.v_max = 100
        self.leaffall = 4
        self.inf_loss = 0.05

    def grow(self):
        """
        Calculate tree growth for next timestep. 
        """

        v_current = self.volume
        r = self.model.calc_r(self.pos, self.v_max, True, self.volume)
        v_update = v_current * np.exp(r*(1-v_current/350)**4)

        self.volume = v_update

    def shed_leaves(self):
        """     
        Infected trees stochastically drop leaves on the grid
        and inoculate substrate on the forest floor.
        """
        for x in range(self.model.width):
            for y in range(self.model.height):
                # check for substrate on grid point
                if self.model.grid.properties['substrate'].data[x, y] > 0:
                    # inoculate substrate based on distance from tree
                    dist = np.sqrt((x - self.pos[0]) ** 2 + (y - self.pos[1]) ** 2)
                    if np.random.random() < np.exp(-dist / self.dispersal_coeff):
                        self.model.new_agent(Fungus, (x, y))


    def harvest(self):
        """
        Trees are stochastically harvested once they reach 
        a threshold volume and number of neighbors.
        """
        harvest_vol_threshold, harvest_percent_threshold, harvest_probability = self.model.harvest_params

        # volume threshold
        if self.volume > harvest_vol_threshold:
            # calculate number of neighbouring trees
            neighbouring_agents = self.model.grid.get_neighbors(tuple(self.pos), moore=True, include_center=False)
            count_trees = sum(agent.agent_type == "Tree" for agent in neighbouring_agents)

            if count_trees / 8 > harvest_percent_threshold:
                # remove tree stochastically
                if random.random() < harvest_probability:
                    self.model.harvest_volume += self.volume
                    self.model.remove_agent(self)  
    

    def step(self):
        """
        Step function for tree.
        """
        if self.infected:
            # leaffall once a year
            if self.model.schedule.time % self.leaffall == 0:
                self.shed_leaves()
            # stochastic loss of infection
            if random.random() < self.inf_loss:
                self.infected = False

        self.grow()
        self.harvest()


class Fungus(Organism):
    """
    Fungus agent:
    Fungi consume substrate and convert it into soil fertility.
    They sporulate once a year and can infect trees and substrate in the process.
    """

    def __init__(self, unique_id, model, pos, disp, init_energy=1):
        super().__init__(unique_id, model, pos, disp)

        self.agent_type = 'Fungus'
        self.energy = init_energy

    def consume(self):
        """
        Consume substrate and convert into soil fertility.
        """
        x, y = self.pos
        substrate = self.model.grid.properties['substrate'].data[x, y]
        fertility = self.model.grid.properties['soil_fertility'].data[x, y]

        if substrate > 0:
            # eat wood
            self.model.grid.properties['substrate'].set_cell((x, y), substrate - 1)
            self.energy += 1
            # deposit fertility
            self.model.grid.properties['soil_fertility'].set_cell((x, y), fertility + 1)
        # consume reserve if no wood
        else:
            self.energy -= 1

    def infect_wood(self, cell):
        '''
        Try to infect woody debris.
        '''
        x, y = cell
        dist = np.sqrt((x - self.pos[0]) ** 2 + (y - self.pos[1]) ** 2)

        # count fungi in cell to scale probability with space competition
        contents = self.model.grid.get_cell_list_contents(cell)
        fun_count = sum(1 for agent in contents if isinstance(agent, Fungus))

        # inoculation probability
        prob = 1 / (fun_count + 1) * np.exp(-dist / self.disp)

        # probabilistic infection
        if np.random.random() < prob:
            self.model.new_agent(Fungus, (x, y))


    def infect_tree(self, tree):
        '''
        Try to infect tree.
        '''
        x, y = tree.pos
        dist = np.sqrt((x - self.pos[0]) ** 2 + (y - self.pos[1]) ** 2)
        prob = np.exp(-dist / self.disp)

        # probabilistic infection
        if np.random.random() < prob:
            tree.infected = True


    def sporulate(self):
        """
        Reproduce if enough energy.
        """
        self.energy -= 4

        # substrate infection
        substrate_layer = self.model.grid.properties['substrate']

        # filter cells for substrate
        def has_substrate(cell_value):
            return cell_value > 0

        woody_cells = substrate_layer.select_cells(has_substrate)
        for cell in woody_cells:
            # only infect at different location
            if cell[0] != self.pos[0] and cell[1] != self.pos[1]:
                self.infect_wood(cell)

        # tree infection
        trees = self.model.getall("Tree")
        for tree in trees:
            if not tree.infected:
                self.infect_tree(tree)

    def die(self):
        """
        Die if no energy or killed through environment
        """
        self.model.remove_agent(self)


    def stochastic_removal(self):
        ''' 
        Stochastic removal of fungi: assuming they live on average for 5 years (=20 timesteps = 20*3 months)
         and the probability of them dying during 5 years is 0.9 = 1−(prob not dying)^20
        -> then per timestep the probability of stochastic removal is approx 0.1'''
        if np.random.random() < 0.1:
           self.model.remove_agent(self)
    

    def step(self):
        """
        Fungus self-development step.
        """
        self.consume()

        if self.energy > 4:
            self.sporulate()
        elif self.energy < 1:
            self.die()
<<<<<<< HEAD
            return 
        
=======
            return

>>>>>>> fc515631
        self.stochastic_removal()
        
        <|MERGE_RESOLUTION|>--- conflicted
+++ resolved
@@ -34,6 +34,7 @@
         self.leaffall = 4
         self.inf_loss = 0.05
 
+
     def grow(self):
         """
         Calculate tree growth for next timestep. 
@@ -44,6 +45,7 @@
         v_update = v_current * np.exp(r*(1-v_current/350)**4)
 
         self.volume = v_update
+
 
     def shed_leaves(self):
         """     
@@ -94,6 +96,7 @@
 
         self.grow()
         self.harvest()
+
 
 
 class Fungus(Organism):
@@ -195,7 +198,8 @@
         ''' 
         Stochastic removal of fungi: assuming they live on average for 5 years (=20 timesteps = 20*3 months)
          and the probability of them dying during 5 years is 0.9 = 1−(prob not dying)^20
-        -> then per timestep the probability of stochastic removal is approx 0.1'''
+        -> then per timestep the probability of stochastic removal is approx 0.1
+        '''
         if np.random.random() < 0.1:
            self.model.remove_agent(self)
     
@@ -210,13 +214,8 @@
             self.sporulate()
         elif self.energy < 1:
             self.die()
-<<<<<<< HEAD
-            return 
-        
-=======
             return
 
->>>>>>> fc515631
         self.stochastic_removal()
         
         