import numpy as np
from mesa import Agent
import random

class Organism(Agent):
    """
    General class for all organisms in the model.
    """
    
    def __init__(self, unique_id, model, pos, disp):
        super().__init__(unique_id, model)
<<<<<<< HEAD
        
        self.pos = pos
        self.disp = disp
=======

>>>>>>> 0acfa170
        self.model.grid.place_agent(self, pos)
        self.pos = pos


class Tree(Organism):
    """
    A tree agent.
    TODO
    - leaffall constant?
    - embed shed_leaves from agent.py + update to not scan entire lattice
    - add/define tree growth + consume fertility (from entire Moore neighborhood (+?))
    - define harvesting in die function
    - different initialization volumes
    
    NOTES:
    code for calculating decay:
        subs_site = self.model.grid.properties['substrate'].data[x, y]
        fert_site = self.model.grid.properties['soil_fertility'].data[x, y]
        decay = subs_site / (subs_site + fert_site) if subs_site !=0 else 1
    """

    def __init__(self, unique_id, model, pos, init_volume=1, base_growth_rate=1):
        super().__init__(unique_id, model, pos)

        self.agent_type = 'Tree'

        self.volume = init_volume
        self.dispersal_coeff = 4
        self.infected = False
        self.base_growth_rate = base_growth_rate


        self.harvest_params = [20,0.5,0.6]


    def grow(self):
        """
        Grow the tree.
        TODO:
        - find correct way to represent root system / inlcusion of neighbour fertility
        """

        # Get fertility of current cell and its neighbours
        fertility_center = self.model.grid.properties['soil_fertility'].data[self.pos[0], self.pos[1]]
        neighbourhood = [(-1, -1), (-1, 0), (-1, 1), (0, -1), (0, 1), (1, -1), (1, 0), (1, 1)]
        fertility_nbrs = [self.model.grid.properties['soil_fertility'].data[x, y] for x, y in neighbourhood]
        fertility = 0.5 * fertility_center + 0.5 * np.mean(fertility_nbrs)

        # Get neighbours occupied by trees
        nbr_agents = self.model.grid.get_neighbors(tuple(self.pos), moore=True, include_center=False)
        nbrs_with_trees = [1 for agent in nbr_agents if isinstance(agent, Tree)]
        nbrs_with_trees = sum(nbrs_with_trees)

        # Get total volume of neighbour trees
        volume_nbrs = [agent.volume for agent in nbr_agents if isinstance(agent, Tree)]
        volume_nbrs = sum(volume_nbrs)

        # Growth term (can inclue)
        volume_add = self.base_growth_rate / self.volume + self.volume * fertility + self.volume / (volume_nbrs + 1e-6)

        self.volume += volume_add

    
    def shed_leaves(self):
        """
        Shed leaves.
        """
        # Scan all substrate on lattice
        for x in range(self.model.width):
            for y in range(self.model.height):
                if self.model.grid.properties['substrate'].data[x, y] > 0:
                    
                    dist = np.sqrt((x - self.pos[0])**2 + (y - self.pos[1])**2)

                    # Inoculate substrate
                    if np.random.random() < np.exp(-dist/self.dispersal_coeff):
                        self.model.new_agent(Fungus, (x, y))
    
    def harvest(self):
        """
        How a tree 'harvests itself':
        
            If the volume is above a threshold and if x percent of the surrounding 8 trees are still present
            -> can be harvested with probability p
        """
        harvest_vol_threshold, harvest_percent_threshold, harvest_probability = self.harvest_params

        # Check volume threshold
        if self.volume > harvest_vol_threshold:
            # Check percentage of surrounding trees threshold
            neighbouring_agents = self.model.grid.get_neighbors(tuple(self.pos), moore=True, include_center=False)
            count_trees = sum(1 for agent in neighbouring_agents if isinstance(agent, Tree))
            if count_trees / 8 > harvest_percent_threshold:
                # Include a random probability
                if random.random() < harvest_probability:
                    self.model.grid.remove_agent(self)  # Remove the tree
                    return True
        return False  # Tree is not harvested


    

    
    def step(self):
        """
        Tree development step.
        """
        self.grow()

        if self.infected:
            self.shed_leaves()
        
        self.harvest()



class Fungus(Organism):
    """
    A fungus agent.
    """
    
    def __init__(self, unique_id, model, pos, disp, init_energy=1):
        super().__init__(unique_id, model, pos, disp)

        self.agent_type = 'Fungus'
        self.energy = init_energy
    

    def consume(self):
        """
        Consume substrate.
        """
        x, y = self.pos
        substrate = self.model.grid.properties['substrate'].data[x, y]
<<<<<<< HEAD
        fertility = self.model.grid.properties['soil_fertility'].data[x, y]
        
        # eat wood + deposit fertility
        if substrate > 0:
            self.model.grid.properties['substrate'].set_cell((x, y), substrate - 1)
            self.model.grid.properties['soil_fertility'].set_cell((x,y), fertility + 1)
            self.energy += 1
        # consume reserve if no wood
        else:
            self.energy -= 1
=======
        self.model.grid.properties['substrate'].set_cell((x, y), substrate - 1)
>>>>>>> 0acfa170
        
    
    def infect_wood(self, cell):
        '''
        Try to infect woody debris.
        '''
        x,y = cell
        dist = np.sqrt((x - self.pos[0])**2 + (y - self.pos[1])**2)
                
        # count fungi in cell to scale probability with space competition
        contents = self.model.grid.get_cell_list_contents(cell)
        fun_count = len([agent for agent in contents if type(agent)==Fungus])
        
        # inoculation probability
        prob = 1/(fun_count+1) * np.exp(-dist/self.disp)
        
        # probabilistic infection
        if np.random.random() < prob: 
            self.model.new_agent(Fungus, (x, y))
        
        
    def infect_tree(self,tree):
        '''
        Try to infect tree.
        '''
        x,y = tree.pos
        dist = np.sqrt((x - self.pos[0])**2 + (y - self.pos[1])**2)
        prob = np.exp(-dist/self.disp)

        # probabilistic infection
        if np.random.random() < prob:
            tree.infected = True

    def sporulate(self):
        """
        Reproduce if enough energy.
        """
        self.energy -= 4

        # substrate infection      
        substrate_layer = self.model.grid.properties['substrate']

        # select cells that have substrate
        def has_substrate(cell_value):
            return cell_value > 0
        
        woody_cells = substrate_layer.select_cells(has_substrate)
        for cell in woody_cells:
            # only infect at different location
            if cell != self.pos:
                self.infect_wood(cell)
        
        # tree infection
        trees = self.model.getall(Tree)
        for tree in trees:
            if not tree.infected:
                self.infect_tree(tree)
                

    def die(self):
        """
        Die if no energy or killed through environment
        """
        self.model.remove_agent(self)
    

    def step(self):
        """
        Fungus self-development step.
        """
        self.consume()
        
        if self.energy > 4:
            self.sporulate()
        elif self.energy < 1:
            self.die()
            <|MERGE_RESOLUTION|>--- conflicted
+++ resolved
@@ -9,13 +9,8 @@
     
     def __init__(self, unique_id, model, pos, disp):
         super().__init__(unique_id, model)
-<<<<<<< HEAD
-        
-        self.pos = pos
+        
         self.disp = disp
-=======
-
->>>>>>> 0acfa170
         self.model.grid.place_agent(self, pos)
         self.pos = pos
 
@@ -150,7 +145,6 @@
         """
         x, y = self.pos
         substrate = self.model.grid.properties['substrate'].data[x, y]
-<<<<<<< HEAD
         fertility = self.model.grid.properties['soil_fertility'].data[x, y]
         
         # eat wood + deposit fertility
@@ -161,9 +155,6 @@
         # consume reserve if no wood
         else:
             self.energy -= 1
-=======
-        self.model.grid.properties['substrate'].set_cell((x, y), substrate - 1)
->>>>>>> 0acfa170
         
     
     def infect_wood(self, cell):
