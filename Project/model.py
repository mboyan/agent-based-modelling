--- conflicted
+++ resolved
@@ -6,21 +6,6 @@
 from mesa.time import RandomActivation
 from agent import Tree, Fungus, Organism
 
-<<<<<<< HEAD
-"""
-TODO
-- implement global planting strategy (given a harvesting strategy)
-  pick 2 planting, fix harvesting
-    1. simply plant exactly where a tree cut down (remove -> plant (delay?))
-    2. ANR: probabilistic reproduction based on density/fertility (pollen dispersion)
-    3. top 3-5 fertile sites; plant tree there (human planting strategy)
-- stochastic removal of fungus - either implement or remove from report
-- initialize trees with different volumes
-"""
-
-
-=======
->>>>>>> 274fd158
 class Forest(Model):
 
     def __init__(self, 
