--- conflicted
+++ resolved
@@ -60,14 +60,10 @@
               "Fungi": lambda m: self.schedule_Fungus.get_agent_count(),
               "Living Trees Total Volume": lambda m: sum([agent.volume for agent in self.schedule_Tree.agents]),
               "Infected Trees": lambda m: sum([agent.infected for agent in self.schedule_Tree.agents]),
-<<<<<<< HEAD
               "Mean Substrate": lambda m: np.mean(self.grid.properties['substrate'].data),
-              "Mean Soil Fertility": lambda m: np.mean(self.grid.properties['soil_fertility'].data)})
-=======
+              "Mean Soil Fertility": lambda m: np.mean(self.grid.properties['soil_fertility'].data),
               "Harvested volume": lambda m: sum([agent.volume for agent in self.schedule_Tree.agents]),
-              "Harvested volume": lambda m: m.harvest_volume
-              })
->>>>>>> 09628462
+              "Harvested volume": lambda m: m.harvest_volume})
         
         # Initialise populations
         self.init_population(n_init_trees, Tree, (5, 30))
